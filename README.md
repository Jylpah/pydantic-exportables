# pyutils

<<<<<<< HEAD
Python utils library

# Install

```
pip install git+https://github.com/Jylpah/pyutils.git
```

# Upgrade

```
pip install --upgrade git+https://github.com/Jylpah/pyutils.git
```


# MODULES 

* [counterqueue](counterqueue.py): `CounterQueue(asyncio.Queue)`: Async Queue that keeps count on `task_done()` completed
* [eventcounter](eventcounter.py): `EventCounter()`: Count / log statistics and merge different `EventCounter()` instances to provide aggregated stats of ecents counted
* [filequeue](filequeue.py): `FileQueue(asyncio.Queue)`: Class to build file queue to process from command line arguments or STDIN (`-`)
* [iterablequeue](iterablequeue.py): `IterableQueue(asyncio.Queue)`: Async Queue that support async iteration and exits when the last item has been processed. 
* [throttledclientsession](throttledclientsession.py):  `ThrottledClientSession(aiohttp.ClientSession)`: Rate-throttled client session class inherited from aiohttp.ClientSession)
* [multilevelformatter](multilevelformatter.py): `MultiLevelFormatter(logging.Formatter)`: Different message formats per logging level
=======
Misc Python utils

# MODULES 

* [AliasMapper()](aliasmapper.py): [Pydantic](https://pydantic.dev/) helper class to map field names to field aliases.
* [AsyncQueue(asyncio.Queue, Generic[T])](asyncqueue.py): Implement `async.Queue()` interface for non-async queues using `asyncio.sleep()` and `get_nowait()` and `put_nowait()` methods. Handy when using async code with `multiprocessing`
* [BucketMapper(Generic[T])](bucketmapper.py): Class to map objects into fixed buckets according to an attribute (`float|int`). Uses `bisect` package. 
* [CounterQueue(asyncio.Queue)](counterqueue.py): Async Queue that keeps count on `task_done()` completed
* [EventCounter()](eventcounter.py): Count / log statistics and merge different `EventCounter()` instances to provide aggregated stats of the events counted
* [FileQueue(asyncio.Queue)](filequeue.py): Class to build file queue to process from command line arguments or STDIN (`-`)
* [IterableQueue(Queue[T], AsyncIterable[T], Countable):](iterablequeue.py): Async queue that implements `AsyncIterable()`. The queue supports join(). Bit complex, but I could not figure how to simplify it while implenting both `join()` and `AsyncIterable()`
* [MultilevelFormatter(logging.Formatter)](multilevelformatter.py): Log using different formats per logging level
* [ThrottledClientSession(aiohttp.ClientSession)](throttledclientsession.py): Rate-throttled client session class inherited from aiohttp.ClientSession
>>>>>>> c68de5de
* [Utils](utils.py) module for ... utils of [pyutils](.)
<|MERGE_RESOLUTION|>--- conflicted
+++ resolved
@@ -1,7 +1,6 @@
 # pyutils
 
-<<<<<<< HEAD
-Python utils library
+Misc Python utils
 
 # Install
 
@@ -15,18 +14,6 @@
 pip install --upgrade git+https://github.com/Jylpah/pyutils.git
 ```
 
-
-# MODULES 
-
-* [counterqueue](counterqueue.py): `CounterQueue(asyncio.Queue)`: Async Queue that keeps count on `task_done()` completed
-* [eventcounter](eventcounter.py): `EventCounter()`: Count / log statistics and merge different `EventCounter()` instances to provide aggregated stats of ecents counted
-* [filequeue](filequeue.py): `FileQueue(asyncio.Queue)`: Class to build file queue to process from command line arguments or STDIN (`-`)
-* [iterablequeue](iterablequeue.py): `IterableQueue(asyncio.Queue)`: Async Queue that support async iteration and exits when the last item has been processed. 
-* [throttledclientsession](throttledclientsession.py):  `ThrottledClientSession(aiohttp.ClientSession)`: Rate-throttled client session class inherited from aiohttp.ClientSession)
-* [multilevelformatter](multilevelformatter.py): `MultiLevelFormatter(logging.Formatter)`: Different message formats per logging level
-=======
-Misc Python utils
-
 # MODULES 
 
 * [AliasMapper()](aliasmapper.py): [Pydantic](https://pydantic.dev/) helper class to map field names to field aliases.
@@ -38,5 +25,4 @@
 * [IterableQueue(Queue[T], AsyncIterable[T], Countable):](iterablequeue.py): Async queue that implements `AsyncIterable()`. The queue supports join(). Bit complex, but I could not figure how to simplify it while implenting both `join()` and `AsyncIterable()`
 * [MultilevelFormatter(logging.Formatter)](multilevelformatter.py): Log using different formats per logging level
 * [ThrottledClientSession(aiohttp.ClientSession)](throttledclientsession.py): Rate-throttled client session class inherited from aiohttp.ClientSession
->>>>>>> c68de5de
-* [Utils](utils.py) module for ... utils of [pyutils](.)
+* [utils](utils.py) module for ... utils of [pyutils](.)
