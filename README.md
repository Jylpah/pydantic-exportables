--- conflicted
+++ resolved
@@ -1,9 +1,10 @@
 # blitzutils
-<<<<<<< HEAD
-blitzutils Python library
+
+Python util library for my Blitz projects
+
+# MODULES 
 
 * `FileQueue(asyncio.Queue)`: Class to build file queue to process from command line arguments or STDIN (`-`)
 * `ThrottledClientSession(aiohttp.ClientSession)`: Rate-throttled client session class inherited from aiohttp.ClientSession)
-=======
-Utils Python library for my Blitz projects
->>>>>>> d4df9f20
+
+
